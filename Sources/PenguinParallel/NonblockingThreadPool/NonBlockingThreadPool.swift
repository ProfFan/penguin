--- conflicted
+++ resolved
@@ -473,15 +473,9 @@
   var isCancelled: Bool { pool.cancelled }
 
   func steal() -> Task? {
-<<<<<<< HEAD
-    let r = Int(rng.next())
-    var selectedThreadId = fastFit(r, into: pool.totalThreadCount)
-    let step = pool.stepSizes[fastFit(r, into: pool.stepSizes.count)]
-=======
     let r = rng.next()
     var selectedThreadId = Int(r.reduced(into: UInt64(pool.totalThreadCount)))
-    let step = pool.coprimes[Int(r.reduced(into: UInt64(pool.coprimes.count)))]
->>>>>>> 7ca880f1
+    let step = pool.stepSizes[Int(r.reduced(into: UInt64(pool.stepSizes.count)))]
     assert(
       step < pool.totalThreadCount, "step: \(step), pool threadcount: \(pool.totalThreadCount)")
 
@@ -546,13 +540,8 @@
   private func findNonEmptyQueueIndex() -> Int? {
     let r = rng.next()
     let increment =
-<<<<<<< HEAD
-      pool.totalThreadCount == 1 ? 1 : pool.stepSizes[fastFit(r, into: pool.stepSizes.count)]
-    var threadIndex = fastFit(r, into: pool.totalThreadCount)
-=======
-      pool.totalThreadCount == 1 ? 1 : pool.coprimes[Int(r.reduced(into: UInt64(pool.coprimes.count)))]
+      pool.totalThreadCount == 1 ? 1 : pool.stepSizes[Int(r.reduced(into: UInt64(pool.stepSizes.count)))]
     var threadIndex = Int(r.reduced(into: UInt64(pool.totalThreadCount)))
->>>>>>> 7ca880f1
     for _ in 0..<pool.totalThreadCount {
       if !pool.queues[threadIndex].isEmpty { return threadIndex }
       threadIndex += increment
